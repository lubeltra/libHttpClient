--- conflicted
+++ resolved
@@ -5,10 +5,6 @@
 #endif
 
 #pragma once
-
-#if !defined(__cplusplus)
-#error C++11 required
-#endif
 
 #include <httpClient/pal.h>
 #include <XAsyncProvider.h>
@@ -32,11 +28,7 @@
 typedef void
 (CALLBACK* HCCallPerformFunction)(
     _In_ HCCallHandle call,
-<<<<<<< HEAD
-    _Inout_ AsyncBlock* asyncBlock,
-=======
     _Inout_ XAsyncBlock* asyncBlock,
->>>>>>> 17d93554
     _In_opt_ void* context,
     _In_ HCPerformEnv env
     );
@@ -365,11 +357,7 @@
     _In_z_ const char* uri,
     _In_z_ const char* subProtocol,
     _In_ HCWebsocketHandle websocket,
-<<<<<<< HEAD
-    _Inout_ AsyncBlock* asyncBlock
-=======
     _Inout_ XAsyncBlock* asyncBlock
->>>>>>> 17d93554
     );
 
 /// <summary>
