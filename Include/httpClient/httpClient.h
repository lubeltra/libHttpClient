--- conflicted
+++ resolved
@@ -5,11 +5,6 @@
 #endif
 
 #pragma once
-
-#if !defined(__cplusplus)
-#error C++11 required
-#endif
-
 #include <httpClient/pal.h>
 #include <httpClient/mock.h>
 #include <httpClient/trace.h>
@@ -193,11 +188,7 @@
 /// XTaskQueueDispatch( ..., XTaskQueuePort::Work ).  
 ///
 /// The results will return to the callback on the thread that calls 
-<<<<<<< HEAD
-/// DispatchAsyncQueue( ..., AsyncQueueCallbackType_Completion ), then get the result of the HTTP call by calling 
-=======
 /// XTaskQueueDispatch( ..., XTaskQueuePort::Completion ), then get the result of the HTTP call by calling 
->>>>>>> 17d93554
 /// HCHttpCallResponseGet*() to get the HTTP response of the HCCallHandle.
 /// 
 /// When the HCCallHandle is no longer needed, call HCHttpCallCloseHandle() to free the 
@@ -207,11 +198,7 @@
 /// <returns>Result code for this API operation.  Possible values are S_OK, E_INVALIDARG, or E_FAIL.</returns>
 STDAPI HCHttpCallCreate(
     _Out_ HCCallHandle* call
-<<<<<<< HEAD
-    ) noexcept;
-=======
-    ) HC_NOEXCEPT;
->>>>>>> 17d93554
+    ) noexcept;
 
 /// <summary>
 /// Perform HTTP call using the HCCallHandle
@@ -225,11 +212,7 @@
 /// XTaskQueueDispatch( ..., XTaskQueuePort::Work ).  
 ///
 /// The results will return to the callback on the thread that calls 
-<<<<<<< HEAD
-/// DispatchAsyncQueue( ..., AsyncQueueCallbackType_Completion ), then get the result of the HTTP call by calling 
-=======
 /// XTaskQueueDispatch( ..., XTaskQueuePort::Completion ), then get the result of the HTTP call by calling 
->>>>>>> 17d93554
 /// HCHttpCallResponseGet*() to get the HTTP response of the HCCallHandle.
 /// 
 /// When the HCCallHandle is no longer needed, call HCHttpCallCloseHandle() to free the 
@@ -242,13 +225,8 @@
 /// <returns>Result code for this API operation.  Possible values are S_OK, E_INVALIDARG, E_OUTOFMEMORY, or E_FAIL.</returns>
 STDAPI HCHttpCallPerformAsync(
     _In_ HCCallHandle call,
-<<<<<<< HEAD
-    _Inout_ AsyncBlock* asyncBlock
-    ) noexcept;
-=======
     _Inout_ XAsyncBlock* asyncBlock
-    ) HC_NOEXCEPT;
->>>>>>> 17d93554
+    ) noexcept;
 
 /// <summary>
 /// Duplicates the HCCallHandle object.  Use HCHttpCallCloseHandle to close it.
@@ -257,11 +235,7 @@
 /// <returns>Returns the duplicated handle.</returns>
 HCCallHandle HCHttpCallDuplicateHandle(
     _In_ HCCallHandle call
-<<<<<<< HEAD
-    ) noexcept;
-=======
-    ) HC_NOEXCEPT;
->>>>>>> 17d93554
+    ) noexcept;
 
 /// <summary>
 /// Decrements the reference count on the call object. 
@@ -272,11 +246,7 @@
 /// <returns>Result code for this API operation.  Possible values are S_OK, E_INVALIDARG, or E_FAIL.</returns>
 STDAPI HCHttpCallCloseHandle(
     _In_ HCCallHandle call
-<<<<<<< HEAD
-    ) noexcept;
-=======
-    ) HC_NOEXCEPT;
->>>>>>> 17d93554
+    ) noexcept;
 
 /// <summary>
 /// Returns a unique uint64_t which identifies this HTTP call object
@@ -285,11 +255,7 @@
 /// <returns>Returns a unique uint64_t which identifies this HTTP call object or 0 if invalid</returns>
 STDAPI_(uint64_t) HCHttpCallGetId(
     _In_ HCCallHandle call
-<<<<<<< HEAD
-    ) noexcept;
-=======
-    ) HC_NOEXCEPT;
->>>>>>> 17d93554
+    ) noexcept;
 
 /// <summary>
 /// Enables or disables tracing for this specific HTTP call
@@ -617,11 +583,7 @@
 /// <returns>Result code for this API operation.  Possible values are S_OK, E_INVALIDARG, or E_FAIL.</returns>
 STDAPI HCWebSocketCreate(
     _Out_ HCWebsocketHandle* websocket
-<<<<<<< HEAD
-    ) noexcept;
-=======
-    ) HC_NOEXCEPT;
->>>>>>> 17d93554
+    ) noexcept;
 
 /// <summary>
 /// Set the proxy URI for the WebSocket
@@ -717,13 +679,8 @@
     _In_z_ const char* uri,
     _In_z_ const char* subProtocol,
     _In_ HCWebsocketHandle websocket,
-<<<<<<< HEAD
-    _Inout_ AsyncBlock* asyncBlock
-    ) noexcept;
-=======
     _Inout_ XAsyncBlock* asyncBlock
-    ) HC_NOEXCEPT;
->>>>>>> 17d93554
+    ) noexcept;
 
 /// <summary>
 /// Gets the result for HCGetWebSocketConnectResult.
@@ -748,13 +705,8 @@
 STDAPI HCWebSocketSendMessageAsync(
     _In_ HCWebsocketHandle websocket,
     _In_z_ const char* message,
-<<<<<<< HEAD
-    _Inout_ AsyncBlock* asyncBlock
-    ) noexcept;
-=======
     _Inout_ XAsyncBlock* asyncBlock
-    ) HC_NOEXCEPT;
->>>>>>> 17d93554
+    ) noexcept;
 
 /// <summary>
 /// Gets the result from HCWebSocketSendMessage 
@@ -774,11 +726,7 @@
 /// <returns>Result code for this API operation.  Possible values are S_OK, E_INVALIDARG, or E_FAIL.</returns>
 STDAPI HCWebSocketDisconnect(
     _In_ HCWebsocketHandle websocket
-<<<<<<< HEAD
-    ) noexcept;
-=======
-    ) HC_NOEXCEPT;
->>>>>>> 17d93554
+    ) noexcept;
 
 /// <summary>
 /// Increments the reference count on the call object.
@@ -787,11 +735,7 @@
 /// <returns>Returns the duplicated handle.</returns>
 HCWebsocketHandle HCWebSocketDuplicateHandle(
     _In_ HCWebsocketHandle websocket
-<<<<<<< HEAD
-    ) noexcept;
-=======
-    ) HC_NOEXCEPT;
->>>>>>> 17d93554
+    ) noexcept;
 
 /// <summary>
 /// Decrements the reference count on the WebSocket object. 
@@ -802,11 +746,7 @@
 /// <returns>Result code for this API operation.  Possible values are S_OK, E_INVALIDARG, or E_FAIL.</returns>
 STDAPI HCWebSocketCloseHandle(
     _In_ HCWebsocketHandle websocket
-<<<<<<< HEAD
-    ) noexcept;
-=======
-    ) HC_NOEXCEPT;
->>>>>>> 17d93554
+    ) noexcept;
 
 #endif // !HC_NOWEBSOCKETS
 
