--- conflicted
+++ resolved
@@ -5,10 +5,6 @@
 #endif
 
 #pragma once
-
-#if !defined(__cplusplus)
-#error C++11 required
-#endif
 
 #ifndef HC_TRACE_BUILD_LEVEL
 #define HC_TRACE_BUILD_LEVEL HC_PRIVATE_TRACE_LEVEL_VERBOSE
@@ -324,13 +320,8 @@
     area->Verbosity = verbosity;
 }
 
-<<<<<<< HEAD
-extern "C" inline
+EXTERN_C inline
 HCTraceLevel STDAPIVCALLTYPE HCTraceImplGetAreaVerbosity(struct HCTraceImplArea* area) noexcept
-=======
-EXTERN_C inline
-HCTraceLevel STDAPIVCALLTYPE HCTraceImplGetAreaVerbosity(struct HCTraceImplArea* area) HC_NOEXCEPT
->>>>>>> 17d93554
 {
     return area->Verbosity;
 }
