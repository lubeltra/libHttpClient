--- conflicted
+++ resolved
@@ -55,22 +55,14 @@
 
 
 
-<<<<<<< HEAD
-void Internal_HCWebSocketMessage(
-=======
 void CALLBACK Internal_HCWebSocketMessage(
->>>>>>> 17d93554
     _In_ HCWebsocketHandle websocket,
     _In_z_ PCSTR incomingBodyString
     )
 {
 }
 
-<<<<<<< HEAD
-void Internal_HCWebSocketCloseEvent(
-=======
 void CALLBACK Internal_HCWebSocketCloseEvent(
->>>>>>> 17d93554
     _In_ HCWebsocketHandle websocket,
     _In_ HCWebSocketCloseStatus closeStatus
 )
@@ -85,11 +77,7 @@
     _In_z_ PCSTR uri,
     _In_z_ PCSTR subProtocol,
     _In_ HCWebsocketHandle websocket,
-<<<<<<< HEAD
-    _Inout_ AsyncBlock* asyncBlock
-=======
     _Inout_ XAsyncBlock* asyncBlock
->>>>>>> 17d93554
     )
 {
     g_HCWebSocketConnect_Called = true;
@@ -97,11 +85,7 @@
 }
 
 bool g_HCWebSocketSendMessage_Called = false;
-<<<<<<< HEAD
 HRESULT CALLBACK Test_Internal_HCWebSocketSendMessageAsync(
-=======
-HRESULT Test_Internal_HCWebSocketSendMessageAsync(
->>>>>>> 17d93554
     _In_ HCWebsocketHandle websocket,
     _In_z_ PCSTR message,
     _Inout_ XAsyncBlock* asyncBlock
@@ -112,11 +96,7 @@
 }
 
 bool g_HCWebSocketDisconnect_Called = false;
-<<<<<<< HEAD
 HRESULT CALLBACK Test_Internal_HCWebSocketDisconnect(
-=======
-HRESULT Test_Internal_HCWebSocketDisconnect(
->>>>>>> 17d93554
     _In_ HCWebsocketHandle websocket,
     _In_ HCWebSocketCloseStatus closeStatus
     )
