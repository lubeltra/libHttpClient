// Copyright (c) Microsoft Corporation
// Licensed under the MIT license. See LICENSE file in the project root for full license information.

#pragma once
#include "pch.h"

// Base class for platform specific implementations
struct hc_websocket_impl 
{
    hc_websocket_impl() {}
    virtual ~hc_websocket_impl() {}
};

typedef struct HC_WEBSOCKET
{
    HC_WEBSOCKET() :
        id(0),
        refCount(1),
        connectCalled(false)
    {
    }

    uint64_t id;
    std::atomic<int> refCount;
    bool connectCalled;
    http_internal_map<http_internal_string, http_internal_string> connectHeaders;
    http_internal_string proxyUri;
    http_internal_string uri;
    http_internal_string subProtocol;
    std::shared_ptr<hc_websocket_impl> impl;
} HC_WEBSOCKET;

HRESULT CALLBACK Internal_HCWebSocketConnectAsync(
    _In_z_ const char* uri,
    _In_z_ const char* subProtocol,
    _In_ HCWebsocketHandle websocket,
<<<<<<< HEAD
    _Inout_ AsyncBlock* asyncBlock
=======
    _Inout_ XAsyncBlock* asyncBlock
>>>>>>> 17d93554
    );

HRESULT CALLBACK Internal_HCWebSocketSendMessageAsync(
    _In_ HCWebsocketHandle websocket,
    _In_z_ const char* message,
    _Inout_ XAsyncBlock* asyncBlock
    );

HRESULT CALLBACK Internal_HCWebSocketDisconnect(
    _In_ HCWebsocketHandle websocket,
    _In_ HCWebSocketCloseStatus closeStatus
    );<|MERGE_RESOLUTION|>--- conflicted
+++ resolved
@@ -34,11 +34,7 @@
     _In_z_ const char* uri,
     _In_z_ const char* subProtocol,
     _In_ HCWebsocketHandle websocket,
-<<<<<<< HEAD
-    _Inout_ AsyncBlock* asyncBlock
-=======
     _Inout_ XAsyncBlock* asyncBlock
->>>>>>> 17d93554
     );
 
 HRESULT CALLBACK Internal_HCWebSocketSendMessageAsync(
