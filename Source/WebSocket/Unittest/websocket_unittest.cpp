// Copyright (c) Microsoft Corporation
// Licensed under the MIT license. See LICENSE file in the project root for full license information.

#include "pch.h"
#if HC_UNITTEST_API
#include "websocket.h"

using namespace xbox::httpclient;




HRESULT CALLBACK Internal_HCWebSocketConnectAsync(
    _In_z_ PCSTR uri,
    _In_z_ PCSTR subProtocol,
    _In_ HCWebsocketHandle websocket,
<<<<<<< HEAD
    _Inout_ AsyncBlock* asyncBlock
=======
    _Inout_ XAsyncBlock* asyncBlock
>>>>>>> 17d93554
    )
{
    return S_OK;
}

<<<<<<< HEAD
HRESULT CALLBACK Internal_HCWebSocketSendMessageAsync(
=======
HRESULT Internal_HCWebSocketSendMessageAsync(
>>>>>>> 17d93554
    _In_ HCWebsocketHandle websocket,
    _In_z_ PCSTR message,
    _Inout_ XAsyncBlock* asyncBlock
    )
{
    return S_OK;
}

<<<<<<< HEAD
HRESULT CALLBACK Internal_HCWebSocketDisconnect(
=======
HRESULT Internal_HCWebSocketDisconnect(
>>>>>>> 17d93554
    _In_ HCWebsocketHandle websocket,
    _In_ HCWebSocketCloseStatus closeStatus
    )
{
    return S_OK;
}



#endif<|MERGE_RESOLUTION|>--- conflicted
+++ resolved
@@ -14,21 +14,13 @@
     _In_z_ PCSTR uri,
     _In_z_ PCSTR subProtocol,
     _In_ HCWebsocketHandle websocket,
-<<<<<<< HEAD
-    _Inout_ AsyncBlock* asyncBlock
-=======
     _Inout_ XAsyncBlock* asyncBlock
->>>>>>> 17d93554
     )
 {
     return S_OK;
 }
 
-<<<<<<< HEAD
 HRESULT CALLBACK Internal_HCWebSocketSendMessageAsync(
-=======
-HRESULT Internal_HCWebSocketSendMessageAsync(
->>>>>>> 17d93554
     _In_ HCWebsocketHandle websocket,
     _In_z_ PCSTR message,
     _Inout_ XAsyncBlock* asyncBlock
@@ -37,11 +29,7 @@
     return S_OK;
 }
 
-<<<<<<< HEAD
 HRESULT CALLBACK Internal_HCWebSocketDisconnect(
-=======
-HRESULT Internal_HCWebSocketDisconnect(
->>>>>>> 17d93554
     _In_ HCWebsocketHandle websocket,
     _In_ HCWebSocketCloseStatus closeStatus
     )
