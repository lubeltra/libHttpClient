// Copyright (c) Microsoft Corporation
// Licensed under the MIT license. See LICENSE file in the project root for full license information.

#pragma once
#include "pch.h"

struct http_header_compare
{
    bool operator()(http_internal_string const& l, http_internal_string const& r) const;
};

using http_header_map = http_internal_map<http_internal_string, http_internal_string, http_header_compare>;

typedef struct HC_CALL
{
    HC_CALL() :
        statusCode(0),
        networkErrorCode(S_OK),
        platformNetworkErrorCode(0),
        id(0),
        traceCall(true),
        refCount(1),
        retryAllowed(false),
        retryAfterCacheId(0),
        timeoutInSeconds(0),
        timeoutWindowInSeconds(0),
        retryDelayInSeconds(0),
        performCalled(false)
    {
        delayBeforeRetry = std::chrono::milliseconds(0);
    }

    http_internal_string method;
    http_internal_string url;
    http_internal_vector<uint8_t> requestBodyBytes;
    http_internal_string requestBodyString;
    http_header_map requestHeaders;

    http_internal_string responseString;
    http_internal_vector<uint8_t> responseBodyBytes;
    http_header_map responseHeaders;
    uint32_t statusCode;
    HRESULT networkErrorCode;
    uint32_t platformNetworkErrorCode;
    std::shared_ptr<xbox::httpclient::hc_task> task;

    uint64_t id;
    bool traceCall;
    void* context;
    std::atomic<int> refCount;

    chrono_clock_t::time_point firstRequestStartTime;
    std::chrono::milliseconds delayBeforeRetry;
    uint32_t retryIterationNumber;
    bool retryAllowed;
    uint32_t retryAfterCacheId;
    uint32_t timeoutInSeconds;
    uint32_t timeoutWindowInSeconds;
    uint32_t retryDelayInSeconds;
    bool performCalled;
} HC_CALL;

struct PerformInfo
{
    HCCallPerformFunction handler;
    void* context; // non owning
};

struct PerformEnvDeleter
{
    void operator()(HC_PERFORM_ENV* performEnv) noexcept;
};

using PerformEnv = std::unique_ptr<HC_PERFORM_ENV, PerformEnvDeleter>;

HRESULT Internal_InitializeHttpPlatform(HCInitArgs* args, PerformEnv& performEnv) noexcept;

void Internal_CleanupHttpPlatform(HC_PERFORM_ENV* performEnv) noexcept;

void CALLBACK Internal_HCHttpCallPerformAsync(
    _In_ HCCallHandle call,
<<<<<<< HEAD
    _Inout_ AsyncBlock* asyncBlock,
=======
    _Inout_ XAsyncBlock* asyncBlock,
>>>>>>> 17d93554
    _In_opt_ void* context,
    _In_ HCPerformEnv env
) noexcept;<|MERGE_RESOLUTION|>--- conflicted
+++ resolved
@@ -79,11 +79,7 @@
 
 void CALLBACK Internal_HCHttpCallPerformAsync(
     _In_ HCCallHandle call,
-<<<<<<< HEAD
-    _Inout_ AsyncBlock* asyncBlock,
-=======
     _Inout_ XAsyncBlock* asyncBlock,
->>>>>>> 17d93554
     _In_opt_ void* context,
     _In_ HCPerformEnv env
 ) noexcept;