// Copyright (c) Microsoft Corporation
// Licensed under the MIT license. See LICENSE file in the project root for full license information.
#pragma once
#include "pch.h"
#include <wrl.h>
#include <winhttp.h>
#include "utils.h"
#include "uri.h"

struct HC_PERFORM_ENV
{
public:
    HC_PERFORM_ENV();
    virtual ~HC_PERFORM_ENV();
    void get_proxy_name(
        _In_ xbox::httpclient::proxy_type proxyType,
        _Out_ DWORD* pAccessType,
        _Out_ const wchar_t** pwProxyName);

    HINTERNET m_hSession = nullptr;
    xbox::httpclient::Uri m_proxyUri;
    http_internal_wstring m_wProxyName;
    xbox::httpclient::proxy_type m_proxyType = xbox::httpclient::proxy_type::default_proxy;
};


NAMESPACE_XBOX_HTTP_CLIENT_BEGIN

enum msg_body_type
{
    no_body,
    content_length_chunked,
    transfer_encoding_chunked
};

class win32_cs
{
public:
    win32_cs() { InitializeCriticalSection(&m_cs); }
    ~win32_cs() { DeleteCriticalSection(&m_cs); }

    void lock() { EnterCriticalSection(&m_cs); }
    void unlock() { LeaveCriticalSection(&m_cs); }

private:
    CRITICAL_SECTION m_cs;
};

class win32_cs_autolock
{
public:
    win32_cs_autolock(win32_cs* pCS)
        : m_pCS(pCS)
    {
        m_pCS->lock();
        //HC_TRACE_INFORMATION(HTTPCLIENT, "win32_cs_autolock locked [ID %lu]", GetCurrentThreadId());
    }

    ~win32_cs_autolock()
    {
        //HC_TRACE_INFORMATION(HTTPCLIENT, "win32_cs_autolock unlocking [ID %lu]", GetCurrentThreadId());
        m_pCS->unlock();
    }

private:
    win32_cs* m_pCS;
};

class winhttp_http_task : public xbox::httpclient::hc_task
{
public:
    winhttp_http_task(
<<<<<<< HEAD
        _Inout_ AsyncBlock* asyncBlock,
        _In_ HCCallHandle call
        );
=======
        _Inout_ XAsyncBlock* asyncBlock,
        _In_ HCCallHandle call,
        HINTERNET hSession,
        proxy_type proxyType);
>>>>>>> 17d93554
    ~winhttp_http_task();

    void perform_async();

private:
    static HRESULT query_header_length(_In_ HCCallHandle call, _In_ HINTERNET hRequestHandle, _In_ DWORD header, _Out_ DWORD* pLength);
    static uint32_t parse_status_code(
        _In_ HCCallHandle call,
        _In_ HINTERNET hRequestHandle,
        _In_ winhttp_http_task* pRequestContext);

    static void read_next_response_chunk(_In_ winhttp_http_task* pRequestContext, DWORD bytesRead);
    static void _multiple_segment_write_data(_In_ winhttp_http_task* pRequestContext);

    static void parse_headers_string(_In_ HCCallHandle call, _In_ wchar_t* headersStr);

    static void callback_status_request_error(
        _In_ HINTERNET hRequestHandle,
        _In_ winhttp_http_task* pRequestContext,
        _In_ void* statusInfo);

    static void callback_status_sendrequest_complete(
        _In_ HINTERNET hRequestHandle,
        _In_ winhttp_http_task* pRequestContext,
        _In_ void* statusInfo);

    static void callback_status_write_complete(
        _In_ HINTERNET hRequestHandle,
        _In_ winhttp_http_task* pRequestContext,
        _In_ void* statusInfo);

    static void callback_status_headers_available(
        _In_ HINTERNET hRequestHandle,
        _In_ winhttp_http_task* pRequestContext,
        _In_ void* statusInfo);

    static void callback_status_data_available(
        _In_ HINTERNET hRequestHandle,
        _In_ winhttp_http_task* pRequestContext,
        _In_ void* statusInfo);

    static void callback_status_read_complete(
        _In_ HINTERNET hRequestHandle,
        _In_ winhttp_http_task* pRequestContext,
        _In_ DWORD statusInfoLength);

    HRESULT send(_In_ const xbox::httpclient::Uri& cUri);

    HRESULT connect(_In_ const xbox::httpclient::Uri& cUri);

    void complete_task(_In_ HRESULT translatedHR);

    void complete_task(_In_ HRESULT translatedHR, uint32_t platformSpecificError);

    static void get_proxy_name(
        _In_ proxy_type proxyType,
        _Out_ DWORD* pAccessType,
        _Out_ const wchar_t** pwProxyName
        );

    void set_autodiscover_proxy(_In_ const xbox::httpclient::Uri& cUri);

    static void get_proxy_info(
        _In_ WINHTTP_PROXY_INFO* pInfo,
        _In_ bool* pProxyInfoRequired,
        _In_ const xbox::httpclient::Uri& cUri);

    static void CALLBACK completion_callback(
        HINTERNET hRequestHandle,
        DWORD_PTR context,
        DWORD statusCode,
        _In_ void* statusInfo,
        DWORD statusInfoLength);

<<<<<<< HEAD
    HCCallHandle m_call;
    AsyncBlock* m_asyncBlock;
=======
    HCCallHandle m_call = nullptr;
    XAsyncBlock* m_asyncBlock = nullptr;
>>>>>>> 17d93554

    HINTERNET m_hSession = nullptr;
    HINTERNET m_hConnection = nullptr;
    HINTERNET m_hRequest = nullptr;
    msg_body_type m_requestBodyType = msg_body_type::no_body;
    uint64_t m_requestBodyRemainingToWrite = 0;
    uint64_t m_requestBodyOffset = 0;
    http_internal_vector<uint8_t> m_responseBuffer;

    proxy_type m_proxyType = proxy_type::default_proxy;
    win32_cs m_lock;
};

NAMESPACE_XBOX_HTTP_CLIENT_END<|MERGE_RESOLUTION|>--- conflicted
+++ resolved
@@ -70,16 +70,10 @@
 {
 public:
     winhttp_http_task(
-<<<<<<< HEAD
-        _Inout_ AsyncBlock* asyncBlock,
-        _In_ HCCallHandle call
-        );
-=======
         _Inout_ XAsyncBlock* asyncBlock,
         _In_ HCCallHandle call,
         HINTERNET hSession,
         proxy_type proxyType);
->>>>>>> 17d93554
     ~winhttp_http_task();
 
     void perform_async();
@@ -154,13 +148,8 @@
         _In_ void* statusInfo,
         DWORD statusInfoLength);
 
-<<<<<<< HEAD
-    HCCallHandle m_call;
-    AsyncBlock* m_asyncBlock;
-=======
     HCCallHandle m_call = nullptr;
     XAsyncBlock* m_asyncBlock = nullptr;
->>>>>>> 17d93554
 
     HINTERNET m_hSession = nullptr;
     HINTERNET m_hConnection = nullptr;
